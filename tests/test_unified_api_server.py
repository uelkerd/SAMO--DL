--- conflicted
+++ resolved
@@ -125,7 +125,6 @@
         assert isinstance(data["probabilities"], list)
         assert isinstance(data["predictions"], list)
 
-<<<<<<< HEAD
     def test_detect_emotions_edge_cases(self, client):
         """Test emotion detection with edge-case inputs."""
         # Test ambiguous text (multiple emotions)
@@ -162,11 +161,8 @@
         data = response.json()
         assert len(data["emotions"]) >= 2  # Should detect multiple conflicting emotions
 
-    def test_detect_emotions_endpoint_validation(self, client):
-=======
     @staticmethod
     def test_detect_emotions_endpoint_validation(client):
->>>>>>> e15ad220
         """Test emotion detection endpoint validation."""
         # Test empty text
         response = client.post("/detect-emotions", json={"text": ""})
@@ -179,7 +175,6 @@
         })
         assert response.status_code == 422
 
-<<<<<<< HEAD
         # Test maximum allowed text length (10,000 characters)
         long_text = "a" * 10000
         response = client.post("/detect-emotions", json={"text": long_text})
@@ -191,11 +186,8 @@
         assert "processing_time" in data
         assert "model_info" in data
 
-    def test_transcribe_endpoint_validation(self, client):
-=======
     @staticmethod
     def test_transcribe_endpoint_validation(client):
->>>>>>> e15ad220
         """Test transcription endpoint validation."""
         # Test without file
         response = client.post("/transcribe")
