--- conflicted
+++ resolved
@@ -304,13 +304,7 @@
         num_batches = len(self.train_dataloader)
         start_time = time.time()
         val_frequency = max(500, num_batches // 5)
-<<<<<<< HEAD
-        
         logger.info(f"🔧 Validation frequency: every {val_frequency} batches")
-=======
-
-        logger.info("🔧 Validation frequency: every %d batches", val_frequency)
->>>>>>> c8e60f8b
 
         # Train on all batches
         for batch_idx, batch in enumerate(self.train_dataloader):
