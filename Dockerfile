--- conflicted
+++ resolved
@@ -1,13 +1,9 @@
-<<<<<<< HEAD
-# SECURE DOCKERFILE - Addresses Trivy vulnerabilities with minimal complexity
+# SECURE MULTI-STAGE DOCKERFILE - Addresses Trivy vulnerabilities with minimal complexity
 # Pin base image to immutable digest for reproducible builds
 # TODO: Update this digest to the current version before merging
 # Get current digest: docker pull python:3.12-slim-bookworm && docker images --digests | grep python:3.12-slim-bookworm
-FROM python:3.12-slim-bookworm@sha256:placeholder-update-before-merge
-=======
-# SECURE MULTI-STAGE DOCKERFILE - Addresses Trivy vulnerabilities with minimal complexity
 # Builder stage: create isolated virtual environment with dependencies
-FROM python:3.12-slim-bookworm AS builder
+FROM python:3.12-slim-bookworm@sha256:placeholder-update-before-merge AS builder
 
 # Environment
 ENV PYTHONUNBUFFERED=1 \
@@ -20,8 +16,7 @@
 RUN pip install --no-cache-dir -r requirements-api.txt
 
 # Runtime stage: minimal image with only runtime deps
-FROM python:3.12-slim-bookworm
->>>>>>> 6a5b401b
+FROM python:3.12-slim-bookworm@sha256:placeholder-update-before-merge
 
 # Environment
 ENV PYTHONUNBUFFERED=1 \
