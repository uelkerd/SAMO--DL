version: 2.1

# ============================================================================
# SAMO Deep Learning - Simplified CI/CD Pipeline
# Focus: Simple > Complex, keep CI green and fast
# ============================================================================

executors:
  python-simple:
    docker:
      - image: cimg/python:3.12
    resource_class: medium
    working_directory: ~/samo-dl
    environment:
      PYTHONPATH: $CIRCLE_WORKING_DIRECTORY/src

commands:
  smoke_health:
    description: "Run container and poll a health endpoint with retry"
    parameters:
      image:
        type: string
      container_name:
        type: string
      port:
        type: string
        default: "8080"
      host_port:
        type: string
        default: "18080"
      path:
        type: string
        default: "/health"
    steps:
      - run:
          name: Smoke test << parameters.container_name >>
          command: |
            set -euo pipefail
            cleanup() { docker rm -f << parameters.container_name >> >/dev/null 2>&1 || true; }
            trap cleanup EXIT
            # Check if the image exists before running container
            echo "🔍 Checking if image << parameters.image >> exists..."
            if ! docker image inspect << parameters.image >> >/dev/null 2>&1; then
              echo "❌ Image << parameters.image >> not found! Available images:"
              docker images
              exit 1
            fi
            
            # Start container without host port mapping; probes run inside namespace
            echo "🔍 Starting container (no host port mapping; using internal/sidecar probes)..."
            docker run -d --rm --name << parameters.container_name >> << parameters.image >>

            # Debug: Check container started successfully
            echo "🔍 Debug: Container started, checking status..."
            docker ps -a | grep << parameters.container_name >> || echo "Container not found in docker ps"

            # Debug: Show available images
            echo "🔍 Debug: Available Docker images:"
            docker images | grep samo-dl || echo "No samo-dl images found"

            # Wait for container to be fully ready
            echo "⏳ Waiting for container to start..."
            sleep 5

            # Check container logs to see if it's ready
            echo "🔍 Checking container logs for readiness..."
            docker logs << parameters.container_name >> || echo "No logs available"

            # Define HEALTH_PATH early so we can use it
            HEALTH_PATH="<< parameters.path >>"
            case "$HEALTH_PATH" in
              /*) ;;
              *) HEALTH_PATH="/$HEALTH_PATH" ;;
            esac

            # Use docker exec to check if the app is responding internally
            echo "🔍 Testing internal container connectivity..."
            # Detect available HTTP client in container
            if docker exec << parameters.container_name >> sh -c 'command -v curl' >/dev/null 2>&1; then
              HCMD="curl -fsS --connect-timeout 3 --max-time 5"
              echo "✅ Using curl for health checks"
            elif docker exec << parameters.container_name >> sh -c 'command -v wget' >/dev/null 2>&1; then
              HCMD="wget --quiet --timeout=5 --tries=1 -O -"
              echo "✅ Using wget for health checks"
            else
              echo "ℹ️ Neither curl nor wget found in container; probing via sidecar..."
              # Use a tiny curl container joined to the app container's network namespace
              if docker run --rm --network "container:<< parameters.container_name >>" curlimages/curl:8.9.0 \
                   -fsS --connect-timeout 3 --max-time 5 "http://127.0.0.1:<< parameters.port >>${HEALTH_PATH}" >/dev/null; then
                echo "✅ Sidecar-based health check passed"
                trap - EXIT
                cleanup
                exit 0
              else
                echo "❌ Sidecar-based health check failed"
                docker logs << parameters.container_name >> || true
                exit 1
              fi
            fi

            echo "🔍 Starting internal container health check on port << parameters.port >>"
            for i in $(seq 1 30); do
              if docker exec << parameters.container_name >> sh -lc "$HCMD \"http://127.0.0.1:<< parameters.port >>${HEALTH_PATH}\"" >/dev/null; then
                echo "✅ Internal health check passed"
                trap - EXIT
                cleanup
                exit 0
              fi
              echo "⏳ Health check attempt $i/30 - waiting..."
              sleep 2
            done
            echo "❌ Health check failed after 60 seconds (30 attempts × 2s)"
            docker logs << parameters.container_name >> || true
            exit 1

jobs:
  # Simple health check to validate basic setup
  basic-setup:
    executor: python-simple
    steps:
      - checkout
      - run:
          name: Environment Check
          command: |
            echo "Python version: $(python3 --version)"
            echo "Pip version: $(python3 -m pip --version)"
            echo "Working directory: $(pwd)"
            echo "PYTHONPATH: $PYTHONPATH"
      - run:
          name: Upgrade pip for faster resolver
          command: |
            python3 -m pip install --upgrade pip
      - run:
          name: Install Core Dev Dependencies (optimized)
          command: |
            # Install with optimized flags to prevent timeout
            python3 -m pip install \
              --no-compile \
              --disable-pip-version-check \
              --timeout 300 \
              -c dependencies/constraints.txt \
              -r dependencies/requirements-api.txt \
              -r dependencies/requirements-dev.txt
            # Sanity check to fail fast if imports break
            PYTHONPATH="$CIRCLE_WORKING_DIRECTORY/src" python3 -c "import sys; import fastapi, uvicorn, pydantic, requests; print('✅ core imports OK')" || echo "❌ Import failed"
      - run:
          name: Test Basic API Import
          command: |
            export PATH="$HOME/.local/bin:$PATH"
            PYTHONPATH="$CIRCLE_WORKING_DIRECTORY/src" python3 -c "from src.unified_ai_api import app; print('✅ API imports successfully!')"
      - run:
          name: Test API Health Check
          command: |
            export PATH="$HOME/.local/bin:$PATH"
            PYTHONPATH="$CIRCLE_WORKING_DIRECTORY/src" python3 -c "import importlib.util as u, sys; sys.exit(0 if u.find_spec('fastapi') is None else 1)" \
              && echo '⚠️ FastAPI not installed; skipping health check.' \
              || PYTHONPATH="$CIRCLE_WORKING_DIRECTORY/src" python3 -c "from fastapi.testclient import TestClient; from src.unified_ai_api import app; c=TestClient(app); r=c.get('/health'); assert r.status_code==200, f'Health check failed: {r.status_code}'; print('✅ API health check passed!')"

  safety-scan:
    executor: python-simple
    steps:
      - checkout
      - run:
<<<<<<< HEAD
          name: Install safety
          command: |
            python3 -m pip install --upgrade pip
            python3 -m pip install safety==3.2.3
      - run:
          name: Run safety scans with constraints (fail on high/critical)
          command: |
            set -e
            EXIT=0
            for req in dependencies/*.txt; do
              echo "🔍 Scanning $req"
              # Safety reads installed env or requirement files; use --full-report for clarity
              safety check --stdin --full-report --fail-on HIGH < "$req" || EXIT=$?
            done
            exit $EXIT
=======
          name: Create virtual environment and install dependencies
          command: |
            set -euo pipefail
            python3 -m venv /tmp/safety-scan-env
            source /tmp/safety-scan-env/bin/activate
            pip install --upgrade pip
            
            # Skip project dependency install; Safety scans requirements files directly
            echo "ℹ️ Skipping project dependency install for safety scan"
      - run:
          name: Install and run Safety scan
          command: |
            set -euo pipefail
            source /tmp/safety-scan-env/bin/activate
            
            # Install Safety v3.6.x (pinned version)
            pip install safety==3.6.0
            
            # Install jq for JSON parsing (if not already available)
            if ! command -v jq &> /dev/null; then
              sudo apt-get -o Acquire::Retries=3 update && sudo apt-get install -y jq
            fi
            
            echo "🔍 Running Safety scan..."
            echo "🔍 Safety version: $(safety --version)"

            # Run safety scan and capture exit code
            # Build safety command with file existence checks
            set +e  # Temporarily disable exit on error to capture exit code
            
            # Note: Removed .safety-policy.yml due to Safety 3.6.0 compatibility issues
            # The file was v3.0 but 'safety check' only supports ≤v2.0, and Safety was
            # auto-discovering it even without --policy-file flag. Since it only enabled
            # default behavior, we use Safety's built-in defaults instead.
            echo "ℹ️ Using Safety default policy (dependency vulnerability scanning enabled)"
            
            # Build list of existing requirements files
            # Note: Safety 3.6.0 doesn't support -c constraints flag, scanning requirements files directly
            REQUIREMENTS_ARGS=""
            for REQ_FILE in dependencies/requirements-api.txt dependencies/requirements-dev.txt dependencies/requirements-ml.txt; do
              if [ -f "$REQ_FILE" ]; then
                REQUIREMENTS_ARGS="$REQUIREMENTS_ARGS -r $REQ_FILE"
                echo "✅ Will scan: $REQ_FILE"
              else
                echo "⚠️ Requirements file not found: $REQ_FILE (skipping)"
              fi
            done
            
            # Ensure we have at least one requirements file to scan
            if [ -z "$REQUIREMENTS_ARGS" ]; then
              echo "❌ No requirements files found to scan. Failing CI."
              exit 1
            fi
            
            # Execute safety check with dynamic arguments
            safety check --output json $REQUIREMENTS_ARGS > safety-report.json
            EXIT_CODE=$?
            set -e  # Re-enable strict error handling

            # Show the JSON report for transparency
            echo "📋 Safety scan report:"
            cat safety-report.json | jq '.' || cat safety-report.json

            # Handle exit codes explicitly
            if [ "$EXIT_CODE" -eq 0 ]; then
              echo "✅ No vulnerabilities found!"
            elif [ "$EXIT_CODE" -eq 64 ]; then
              echo "⚠️ Safety scan found vulnerabilities (exit code: $EXIT_CODE)"

              # Use jq to properly parse JSON and check for high/critical severities
              HIGH_CRITICAL_COUNT=0
              if [ -f safety-report.json ] && [ -s safety-report.json ]; then
                # Count high and critical vulnerabilities using jq
                HIGH_CRITICAL_COUNT=$(jq '[.vulnerabilities[]?
                  | ((.severity // .cvss_v3_severity // "") | ascii_downcase) as $sev
                  | select($sev == "high" or $sev == "critical")
                ] | length' safety-report.json 2>/dev/null || echo "0")
              fi

              if [ "$HIGH_CRITICAL_COUNT" -gt 0 ]; then
                echo "❌ Found $HIGH_CRITICAL_COUNT High/Critical vulnerabilities - failing CI"
                exit 1
              else
                echo "⚠️ Only Low/Medium vulnerabilities found - allowing build to continue"
              fi
            else
              echo "❌ Safety scan failed unexpectedly (exit code: $EXIT_CODE)"
              exit "$EXIT_CODE"
            fi

            echo "✅ Safety scan completed"

            # Cleanup
            deactivate || true
            rm -rf /tmp/safety-scan-env
      - store_artifacts:
          path: safety-report.json
          destination: safety/
>>>>>>> cd0aa072

  # Basic linting (optional - won't fail build)
  code-quality:
    executor: python-simple
    steps:
      - checkout
      - run:
          name: Install Linting Tools
          command: |
            python3 -m pip install --upgrade pip
            python3 -m pip install --user ruff==0.6.9
      - run:
          name: Run Linting (Non-blocking)
          command: |
            export PATH="$HOME/.local/bin:$PATH"
            ruff check src/ || echo "⚠️ Linting issues found (non-blocking)"
            ruff format --check src/ || echo "⚠️ Formatting issues found (non-blocking)"

  # Simple unit tests (placeholder)
  unit-tests:
    executor: python-simple
    steps:
      - checkout
      - run:
          name: Install Test Dependencies (optimized)
          command: |
            python3 -m pip install --upgrade pip
            # Install with optimized flags to prevent timeout
            python3 -m pip install \
              --no-compile \
              --disable-pip-version-check \
              --timeout 300 \
              -c dependencies/constraints.txt \
              -r dependencies/requirements-api.txt \
              -r dependencies/requirements-dev.txt \
              -r dependencies/requirements-ml.txt
            python3 -c "import sys; import pytest, ruff, torch, transformers, pandas; print('✅ test deps imports OK')" || echo "❌ Import failed"
      - run:
          name: Run Basic Tests
          command: |
            export PATH="$HOME/.local/bin:$PATH"
            PYTHONPATH="$CIRCLE_WORKING_DIRECTORY/src" python3 -m pytest --version
            echo "✅ Test framework ready"

  docker-build:
    docker:
      - image: cimg/base:stable
    resource_class: medium
    working_directory: ~/samo-dl
    steps:
      - checkout
      - setup_remote_docker:
          docker_layer_caching: true
      - run:
          name: Verify Docker and print version
          command: |
            docker --version
      - run:
          name: Build app image (minimal)
          command: |
            DOCKER_BUILDKIT=1 docker build \
              --build-arg BUILD_TYPE=minimal \
              --pull \
              --progress=plain \
              --platform linux/amd64 \
              --build-arg PIP_CONSTRAINT=dependencies/constraints.txt \
              -f deployment/docker/Dockerfile.app \
              -t samo-dl-app:${CIRCLE_SHA1:0:7} \
              -t samo-dl-app:latest \
              .
      - smoke_health:
          image: samo-dl-app:${CIRCLE_SHA1:0:7}
          container_name: app-minimal-test
      - run:
          name: Build app image (unified ML)
          command: |
            DOCKER_BUILDKIT=1 docker build \
              --build-arg BUILD_TYPE=unified \
              --build-arg INCLUDE_ML=true \
              --pull \
              --progress=plain \
              --platform linux/amd64 \
              --build-arg PIP_CONSTRAINT=dependencies/constraints.txt \
              -f deployment/docker/Dockerfile.app \
              -t samo-dl-app-unified:${CIRCLE_SHA1:0:7} \
              -t samo-dl-app-unified:latest \
              .
      - smoke_health:
          image: samo-dl-app-unified:${CIRCLE_SHA1:0:7}
          container_name: app-unified-test
      - run:
          name: Build training image
          command: |
            DOCKER_BUILDKIT=1 docker build \
              --pull \
              --progress=plain \
              -f deployment/docker/Dockerfile.train \
              -t samo-dl-train:${CIRCLE_SHA1:0:7} \
              -t samo-dl-train:latest \
              .
      - run:
          name: Smoke test training image (imports)
          command: |
            docker run --rm --entrypoint python samo-dl-train:${CIRCLE_SHA1:0:7} -c "import torch, transformers; print('✅ train image imports OK')"

workflows:
  simple-ci:
    jobs:
      - basic-setup
      - safety-scan:
          requires:
            - basic-setup
      - code-quality:
          requires:
            - basic-setup
      - unit-tests:
          requires:
            - basic-setup
      - docker-build:
          requires:
            - basic-setup

  quick-check:
    jobs:
      - basic-setup:
          filters:
            branches:
              only:
                - /^bootstrap-only\/.*/<|MERGE_RESOLUTION|>--- conflicted
+++ resolved
@@ -161,23 +161,6 @@
     steps:
       - checkout
       - run:
-<<<<<<< HEAD
-          name: Install safety
-          command: |
-            python3 -m pip install --upgrade pip
-            python3 -m pip install safety==3.2.3
-      - run:
-          name: Run safety scans with constraints (fail on high/critical)
-          command: |
-            set -e
-            EXIT=0
-            for req in dependencies/*.txt; do
-              echo "🔍 Scanning $req"
-              # Safety reads installed env or requirement files; use --full-report for clarity
-              safety check --stdin --full-report --fail-on HIGH < "$req" || EXIT=$?
-            done
-            exit $EXIT
-=======
           name: Create virtual environment and install dependencies
           command: |
             set -euo pipefail
@@ -276,7 +259,6 @@
       - store_artifacts:
           path: safety-report.json
           destination: safety/
->>>>>>> cd0aa072
 
   # Basic linting (optional - won't fail build)
   code-quality:
