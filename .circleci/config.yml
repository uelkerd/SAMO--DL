version: 2.1

# ============================================================================
# SAMO Deep Learning - Simplified CI/CD Pipeline
# Focus: Simple > Complex, keep CI green and fast
# ============================================================================

executors:
  python-simple:
    docker:
      - image: cimg/python:3.12
    resource_class: medium
    working_directory: ~/samo-dl
    environment:
      PYTHONPATH: $CIRCLE_WORKING_DIRECTORY/src

commands:
  smoke_health:
    description: "Run container and poll a health endpoint with retry"
    parameters:
      image:
        type: string
      container_name:
        type: string
      port:
        type: string
        default: "8080"
      host_port:
        type: string
        default: "18080"
      path:
        type: string
        default: "/health"
    steps:
      - run:
          name: Smoke test << parameters.container_name >>
          command: |
            set -euo pipefail
            cleanup() { docker rm -f << parameters.container_name >> >/dev/null 2>&1 || true; }
            trap cleanup EXIT
<<<<<<< HEAD
            docker run -d --rm -p << parameters.host_port >>:<< parameters.port >> --name << parameters.container_name >> << parameters.image >>

            # Wait for container to be fully ready
            echo "⏳ Waiting for container to start..."
            sleep 5
=======
            # Check if the image exists before running container
            echo "🔍 Checking if image << parameters.image >> exists..."
            if ! docker image inspect << parameters.image >> >/dev/null 2>&1; then
              echo "❌ Image << parameters.image >> not found! Available images:"
              docker images
              exit 1
            fi
>>>>>>> 0cea3880

            # Start container without host port mapping; probes run inside namespace
            echo "🔍 Starting container (no host port mapping; using internal/sidecar probes)..."
            docker run -d --rm --name << parameters.container_name >> << parameters.image >>

            # Debug: Check container started successfully
            echo "🔍 Debug: Container started, checking status..."
            docker ps -a | grep << parameters.container_name >> || echo "Container not found in docker ps"

            # Debug: Show available images
            echo "🔍 Debug: Available Docker images:"
            docker images | grep samo-dl || echo "No samo-dl images found"

            # Wait for container to be fully ready
            echo "⏳ Waiting for container to start..."
            sleep 5

            # Check container logs to see if it's ready
            echo "🔍 Checking container logs for readiness..."
            docker logs << parameters.container_name >> || echo "No logs available"

            # Define HEALTH_PATH early so we can use it
            HEALTH_PATH="<< parameters.path >>"
            case "$HEALTH_PATH" in
              /*) ;;
              *) HEALTH_PATH="/$HEALTH_PATH" ;;
            esac

<<<<<<< HEAD
            echo "🔍 Starting health check on port << parameters.host_port >> (maps to container port << parameters.port >>)"
=======
            # Use docker exec to check if the app is responding internally
            echo "🔍 Testing internal container connectivity..."
            # Detect available HTTP client in container
            if docker exec << parameters.container_name >> sh -c 'command -v curl' >/dev/null 2>&1; then
              HCMD="curl -fsS --connect-timeout 3 --max-time 5"
              echo "✅ Using curl for health checks"
            elif docker exec << parameters.container_name >> sh -c 'command -v wget' >/dev/null 2>&1; then
              HCMD="wget --quiet --timeout=5 --tries=1 -O -"
              echo "✅ Using wget for health checks"
            else
              echo "ℹ️ Neither curl nor wget found in container; probing via sidecar..."
              # Use a tiny curl container joined to the app container's network namespace
              if docker run --rm --network "container:<< parameters.container_name >>" curlimages/curl:8.9.0 \
                   -fsS --connect-timeout 3 --max-time 5 "http://127.0.0.1:<< parameters.port >>${HEALTH_PATH}" >/dev/null; then
                echo "✅ Sidecar-based health check passed"
                trap - EXIT
                cleanup
                exit 0
              else
                echo "❌ Sidecar-based health check failed"
                docker logs << parameters.container_name >> || true
                exit 1
              fi
            fi

            echo "🔍 Starting internal container health check on port << parameters.port >>"
>>>>>>> 0cea3880
            for i in $(seq 1 30); do
              if docker exec << parameters.container_name >> sh -lc "$HCMD \"http://127.0.0.1:<< parameters.port >>${HEALTH_PATH}\"" >/dev/null; then
                echo "✅ Internal health check passed"
                trap - EXIT
                cleanup
                exit 0
              fi
              echo "⏳ Health check attempt $i/30 - waiting..."
<<<<<<< HEAD
              sleep 1
            done
            echo "❌ Health check failed after 30 seconds"
=======
              sleep 2
            done
            echo "❌ Health check failed after 60 seconds (30 attempts × 2s)"
>>>>>>> 0cea3880
            docker logs << parameters.container_name >> || true
            exit 1

jobs:
  # Simple health check to validate basic setup
  basic-setup:
    executor: python-simple
    steps:
      - checkout
      - run:
          name: Environment Check
          command: |
            echo "Python version: $(python3 --version)"
            echo "Pip version: $(python3 -m pip --version)"
            echo "Working directory: $(pwd)"
            echo "PYTHONPATH: $PYTHONPATH"
      - run:
          name: Upgrade pip for faster resolver
          command: |
            python3 -m pip install --upgrade pip
      - run:
          name: Install Core Dev Dependencies (optimized)
          command: |
            # Install with optimized flags to prevent timeout
            python3 -m pip install \
              --no-compile \
              --disable-pip-version-check \
              --timeout 300 \
              -c dependencies/constraints.txt \
              -r dependencies/requirements-api.txt \
              -r dependencies/requirements-dev.txt
            # Sanity check to fail fast if imports break
            PYTHONPATH="$CIRCLE_WORKING_DIRECTORY/src" python3 -c "import sys; import fastapi, uvicorn, pydantic, requests; print('✅ core imports OK')"
      - run:
          name: Test Basic API Import
          command: |
            export PATH="$HOME/.local/bin:$PATH"
            PYTHONPATH="$CIRCLE_WORKING_DIRECTORY/src" python3 -c "from src.unified_ai_api import app; print('✅ API imports successfully!')"
      - run:
          name: Test API Health Check
          command: |
            export PATH="$HOME/.local/bin:$PATH"
            PYTHONPATH="$CIRCLE_WORKING_DIRECTORY/src" python3 -c "import importlib.util as u, sys; sys.exit(0 if u.find_spec('fastapi') is None else 1)" \
              && echo '⚠️ FastAPI not installed; skipping health check.' \
              || PYTHONPATH="$CIRCLE_WORKING_DIRECTORY/src" python3 -c "from fastapi.testclient import TestClient; from src.unified_ai_api import app; c=TestClient(app); r=c.get('/health'); assert r.status_code==200, f'Health check failed: {r.status_code}'; print('✅ API health check passed!')"

  safety-scan:
    executor: python-simple
    steps:
      - checkout
      - run:
<<<<<<< HEAD
          name: Install safety
          command: |
            python3 -m pip install --upgrade pip
            python3 -m pip install safety==3.2.3
      - run:
          name: Run safety scan with constraints (fail on high/critical)
          command: |
            set -e
            echo "🔍 Scanning all canonical requirements with constraints"
            # Create temporary virtual environment
            python3 -m venv /tmp/safety-scan-env
            source /tmp/safety-scan-env/bin/activate
            
            # Install dependencies with constraints
            pip install --upgrade pip
            pip install -c dependencies/constraints.txt -r dependencies/requirements-api.txt -r dependencies/requirements-dev.txt -r dependencies/requirements-ml.txt
            
            # Install safety in the virtual environment
            pip install safety==3.2.3
            
            # Run safety check against installed environment (captures transitives)
            python3 -m safety check --full-report --fail-on HIGH
            
            # Cleanup
            deactivate
            rm -rf /tmp/safety-scan-env
=======
          name: Create virtual environment and install dependencies with constraints
          command: |
            set -euo pipefail
            python3 -m venv /tmp/safety-scan-env
            source /tmp/safety-scan-env/bin/activate
            python3 -m pip install --upgrade pip

            # Install project dependencies with constraints for accurate scanning
            echo "📦 Installing project dependencies with constraints for vulnerability scanning..."

            # Gate ML requirements behind environment variable for stability/speed
            INSTALL_ARGS=""
            INCLUDE_ML_IN_SAFETY="${INCLUDE_ML_IN_SAFETY:-false}"
            REQ_FILES="dependencies/requirements-api.txt dependencies/requirements-dev.txt"
            if [ "${INCLUDE_ML_IN_SAFETY}" = "true" ]; then
              REQ_FILES="$REQ_FILES dependencies/requirements-ml.txt"
            else
              echo "ℹ️ Skipping ML requirements for Safety scan (set INCLUDE_ML_IN_SAFETY=true to include)."
            fi
            for REQ_FILE in $REQ_FILES; do
              if [ -f "$REQ_FILE" ]; then
                INSTALL_ARGS="$INSTALL_ARGS -r $REQ_FILE"
                echo "✅ Will install: $REQ_FILE"
              else
                echo "⚠️ Requirements file not found: $REQ_FILE (skipping)"
              fi
            done

            # Install with constraints using optimized flags
            if [ -n "$INSTALL_ARGS" ]; then
              python3 -m pip install \
                --no-compile \
                --disable-pip-version-check \
                --timeout 300 \
                -c dependencies/constraints.txt $INSTALL_ARGS
              echo "✅ Dependencies installed with constraints applied"
            else
              echo "❌ No requirements files found to install."
              exit 1
            fi
      - run:
          name: Install and run Safety scan
          command: |
            set -euo pipefail
            source /tmp/safety-scan-env/bin/activate

            # Install Safety v3.6.x (pinned version)
            pip install safety==3.6.0

            # Install jq for JSON parsing (if not already available)
            if ! command -v jq &> /dev/null; then
              sudo apt-get -o Acquire::Retries=3 update && sudo apt-get install -y jq
            fi

            echo "🔍 Running Safety scan..."
            echo "🔍 Safety version: $(safety --version)"

            # Run safety scan and capture exit code
            # Build safety command with file existence checks
            set +e  # Temporarily disable exit on error to capture exit code

            # Note: Removed .safety-policy.yml due to Safety 3.6.0 compatibility issues
            # The file was v3.0 but 'safety check' only supports ≤v2.0, and Safety was
            # auto-discovering it even without --policy-file flag. Since it only enabled
            # default behavior, we use Safety's built-in defaults instead.
            echo "ℹ️ Using Safety default policy (dependency vulnerability scanning enabled)"

            # Scan installed packages (which were installed with constraints applied)
            # This ensures Safety checks against the exact constrained versions
            echo "🔍 Scanning installed packages (constrained versions)..."

            # Execute safety check on installed packages
            safety check --output json > safety-report.json
            EXIT_CODE=$?
            set -euo pipefail  # Re-enable all strict error handling options

            # Show the JSON report for transparency
            echo "📋 Safety scan report:"
            cat safety-report.json | jq '.' || cat safety-report.json

            # Handle exit codes explicitly
            if [ "$EXIT_CODE" -eq 0 ]; then
              echo "✅ No vulnerabilities found!"
            elif [ "$EXIT_CODE" -eq 64 ]; then
              echo "⚠️ Safety scan found vulnerabilities (exit code: $EXIT_CODE)"

              # Use Safety's built-in severity thresholding instead of complex jq parsing
              # This is more reliable and reduces moving parts
              echo "🔍 Checking for High/Critical vulnerabilities using Safety's threshold..."
              if safety check --fail-on high >/dev/null 2>&1; then
                echo "✅ No High/Critical vulnerabilities (low/medium allowed)"
              else
                echo "❌ High/Critical vulnerabilities detected - failing CI"
                exit 1
              fi
            else
              echo "❌ Safety scan failed unexpectedly (exit code: $EXIT_CODE)"
              exit "$EXIT_CODE"
            fi

            echo "✅ Safety scan completed"

            # Cleanup
            deactivate || true
            rm -rf /tmp/safety-scan-env
      - store_artifacts:
          path: safety-report.json
          destination: safety/
>>>>>>> 0cea3880

  # Basic linting (optional - won't fail build)
  code-quality:
    executor: python-simple
    steps:
      - checkout
      - run:
          name: Install Linting Tools
          command: |
            python3 -m pip install --upgrade pip
            python3 -m pip install --user ruff==0.6.9
      - run:
          name: Run Linting (Non-blocking)
          command: |
            export PATH="$HOME/.local/bin:$PATH"
            ruff check src/ || echo "⚠️ Linting issues found (non-blocking)"
            ruff format --check src/ || echo "⚠️ Formatting issues found (non-blocking)"

  # Simple unit tests (placeholder)
  unit-tests:
    executor: python-simple
    steps:
      - checkout
      - run:
          name: Install Test Dependencies (optimized)
          command: |
            python3 -m pip install --upgrade pip

            # Gate ML requirements behind environment variable for speed/stability
            INCLUDE_ML_IN_TESTS="${INCLUDE_ML_IN_TESTS:-false}"
            REQ_FILES="-r dependencies/requirements-api.txt -r dependencies/requirements-dev.txt"
            if [ "${INCLUDE_ML_IN_TESTS}" = "true" ]; then
              REQ_FILES="$REQ_FILES -r dependencies/requirements-ml.txt"
              echo "ℹ️ Including ML requirements in unit tests"
            else
              echo "ℹ️ Skipping ML requirements for unit tests (set INCLUDE_ML_IN_TESTS=true to include)"
            fi

            # Install with optimized flags to prevent timeout
            python3 -m pip install \
              --no-compile \
              --disable-pip-version-check \
              --timeout 300 \
              -c dependencies/constraints.txt \
              $REQ_FILES

            # Test imports based on what was installed
            if [ "${INCLUDE_ML_IN_TESTS}" = "true" ]; then
              python3 -c "import sys; import pytest, ruff, torch, transformers, pandas; print('✅ test deps imports OK')" || echo "❌ Import failed"
            else
              python3 -c "import sys; import pytest, ruff; print('✅ basic test deps imports OK')" || echo "❌ Import failed"
            fi
      - run:
          name: Run Basic Tests
          command: |
            export PATH="$HOME/.local/bin:$PATH"
            PYTHONPATH="$CIRCLE_WORKING_DIRECTORY/src" python3 -m pytest --version
            echo "✅ Test framework ready"

  docker-build:
    docker:
      - image: cimg/base:stable
    resource_class: medium
    working_directory: ~/samo-dl
    steps:
      - checkout
      - setup_remote_docker:
          docker_layer_caching: true
      - run:
          name: Verify Docker and print version
          command: |
            docker --version
      - run:
          name: Build app image (minimal)
          command: |
            DOCKER_BUILDKIT=1 docker build \
              --build-arg BUILD_TYPE=minimal \
              --pull \
              --progress=plain \
              --platform linux/amd64 \
              --build-arg PIP_CONSTRAINT=dependencies/constraints.txt \
              -f deployment/docker/Dockerfile.app \
              -t samo-dl-app:${CIRCLE_SHA1:0:7} \
              -t samo-dl-app:latest \
              .
      - smoke_health:
          image: samo-dl-app:${CIRCLE_SHA1:0:7}
          container_name: app-minimal-test
      - run:
          name: Build app image (unified ML)
          command: |
            DOCKER_BUILDKIT=1 docker build \
              --build-arg BUILD_TYPE=unified \
              --build-arg INCLUDE_ML=true \
              --pull \
              --progress=plain \
              --platform linux/amd64 \
              --build-arg PIP_CONSTRAINT=dependencies/constraints.txt \
              -f deployment/docker/Dockerfile.app \
              -t samo-dl-app-unified:${CIRCLE_SHA1:0:7} \
              -t samo-dl-app-unified:latest \
              .
      - smoke_health:
          image: samo-dl-app-unified:${CIRCLE_SHA1:0:7}
          container_name: app-unified-test
      - run:
          name: Build training image
          command: |
            DOCKER_BUILDKIT=1 docker build \
              --pull \
              --progress=plain \
              -f deployment/docker/Dockerfile.train \
              -t samo-dl-train:${CIRCLE_SHA1:0:7} \
              -t samo-dl-train:latest \
              .
      - run:
          name: Smoke test training image (imports)
          command: |
            docker run --rm --entrypoint python samo-dl-train:${CIRCLE_SHA1:0:7} -c "import torch, transformers; print('✅ train image imports OK')"

  safety-scan-live:
    executor: python-simple
    steps:
      - checkout
      - run:
          name: Install dependencies under constraints (API + dev)
          command: |
            python3 -m pip install --upgrade pip
            python3 -m pip install \
              --no-compile \
              --disable-pip-version-check \
              --timeout 300 \
              -c dependencies/constraints.txt \
              -r dependencies/requirements-api.txt \
              -r dependencies/requirements-dev.txt
      - run:
          name: Install safety and scan live environment
          command: |
            python3 -m pip install safety==3.2.3
            # Scan the installed environment for transitives as resolved under constraints.
            safety check --full-report --fail-on HIGH

workflows:
  simple-ci:
    jobs:
      - basic-setup
      - safety-scan:
          requires:
            - basic-setup
<<<<<<< HEAD
      - safety-scan-live:
          requires:
            - safety-scan
=======
>>>>>>> 0cea3880
      - code-quality:
          requires:
            - basic-setup
      - unit-tests:
          requires:
            - basic-setup
      - docker-build:
          requires:
            - basic-setup

  quick-check:
    jobs:
      - basic-setup:
          filters:
            branches:
              only:
                - /^bootstrap-only\/.*/<|MERGE_RESOLUTION|>--- conflicted
+++ resolved
@@ -38,13 +38,6 @@
             set -euo pipefail
             cleanup() { docker rm -f << parameters.container_name >> >/dev/null 2>&1 || true; }
             trap cleanup EXIT
-<<<<<<< HEAD
-            docker run -d --rm -p << parameters.host_port >>:<< parameters.port >> --name << parameters.container_name >> << parameters.image >>
-
-            # Wait for container to be fully ready
-            echo "⏳ Waiting for container to start..."
-            sleep 5
-=======
             # Check if the image exists before running container
             echo "🔍 Checking if image << parameters.image >> exists..."
             if ! docker image inspect << parameters.image >> >/dev/null 2>&1; then
@@ -52,7 +45,6 @@
               docker images
               exit 1
             fi
->>>>>>> 0cea3880
 
             # Start container without host port mapping; probes run inside namespace
             echo "🔍 Starting container (no host port mapping; using internal/sidecar probes)..."
@@ -81,9 +73,6 @@
               *) HEALTH_PATH="/$HEALTH_PATH" ;;
             esac
 
-<<<<<<< HEAD
-            echo "🔍 Starting health check on port << parameters.host_port >> (maps to container port << parameters.port >>)"
-=======
             # Use docker exec to check if the app is responding internally
             echo "🔍 Testing internal container connectivity..."
             # Detect available HTTP client in container
@@ -110,7 +99,6 @@
             fi
 
             echo "🔍 Starting internal container health check on port << parameters.port >>"
->>>>>>> 0cea3880
             for i in $(seq 1 30); do
               if docker exec << parameters.container_name >> sh -lc "$HCMD \"http://127.0.0.1:<< parameters.port >>${HEALTH_PATH}\"" >/dev/null; then
                 echo "✅ Internal health check passed"
@@ -119,15 +107,9 @@
                 exit 0
               fi
               echo "⏳ Health check attempt $i/30 - waiting..."
-<<<<<<< HEAD
-              sleep 1
-            done
-            echo "❌ Health check failed after 30 seconds"
-=======
               sleep 2
             done
             echo "❌ Health check failed after 60 seconds (30 attempts × 2s)"
->>>>>>> 0cea3880
             docker logs << parameters.container_name >> || true
             exit 1
 
@@ -179,34 +161,6 @@
     steps:
       - checkout
       - run:
-<<<<<<< HEAD
-          name: Install safety
-          command: |
-            python3 -m pip install --upgrade pip
-            python3 -m pip install safety==3.2.3
-      - run:
-          name: Run safety scan with constraints (fail on high/critical)
-          command: |
-            set -e
-            echo "🔍 Scanning all canonical requirements with constraints"
-            # Create temporary virtual environment
-            python3 -m venv /tmp/safety-scan-env
-            source /tmp/safety-scan-env/bin/activate
-            
-            # Install dependencies with constraints
-            pip install --upgrade pip
-            pip install -c dependencies/constraints.txt -r dependencies/requirements-api.txt -r dependencies/requirements-dev.txt -r dependencies/requirements-ml.txt
-            
-            # Install safety in the virtual environment
-            pip install safety==3.2.3
-            
-            # Run safety check against installed environment (captures transitives)
-            python3 -m safety check --full-report --fail-on HIGH
-            
-            # Cleanup
-            deactivate
-            rm -rf /tmp/safety-scan-env
-=======
           name: Create virtual environment and install dependencies with constraints
           command: |
             set -euo pipefail
@@ -276,7 +230,7 @@
 
             # Scan installed packages (which were installed with constraints applied)
             # This ensures Safety checks against the exact constrained versions
-            echo "🔍 Scanning installed packages (constrained versions)..."
+            echo "📋 Scanning installed packages (constrained versions)..."
 
             # Execute safety check on installed packages
             safety check --output json > safety-report.json
@@ -315,7 +269,6 @@
       - store_artifacts:
           path: safety-report.json
           destination: safety/
->>>>>>> 0cea3880
 
   # Basic linting (optional - won't fail build)
   code-quality:
@@ -465,12 +418,9 @@
       - safety-scan:
           requires:
             - basic-setup
-<<<<<<< HEAD
       - safety-scan-live:
           requires:
             - safety-scan
-=======
->>>>>>> 0cea3880
       - code-quality:
           requires:
             - basic-setup
