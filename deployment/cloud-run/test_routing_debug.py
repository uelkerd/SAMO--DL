--- conflicted
+++ resolved
@@ -55,8 +55,4 @@
 
 # Check what Flask-RESTX created for the root route
 for rule in app.url_map.iter_rules():
-<<<<<<< HEAD
-    print(f"Debug: Endpoint {rule.endpoint}: {rule.rule}")
-=======
-    pass
->>>>>>> 4bbdd324
+    print(f"Debug: Endpoint {rule.endpoint}: {rule.rule}")