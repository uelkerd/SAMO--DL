--- conflicted
+++ resolved
@@ -1,18 +1,18 @@
 #!/usr/bin/env python3
 """
-Simplified ONNX-Based Emotion Detection API Server
-Uses simple string tokenization - no complex dependencies
+ONNX-Based Emotion Detection API Server
+Eliminates PyTorch dependencies completely using ONNX runtime
 """
 import logging
 import os
 import time
-import re
 from typing import Dict, List, Optional, Tuple
 import threading
 
 import numpy as np
 import onnxruntime as ort
 from flask import Flask, request, jsonify
+from tokenizers import BertTokenizer
 import psutil
 from prometheus_client import Counter, Histogram, generate_latest, CONTENT_TYPE_LATEST
 
@@ -25,7 +25,7 @@
 
 # Global variables
 model_session = None
-vocab = None
+tokenizer = None
 model_loading = False
 model_lock = threading.Lock()
 
@@ -45,91 +45,25 @@
 
 # Configuration
 MODEL_PATH = os.getenv('MODEL_PATH', '/app/model/bert_emotion_classifier.onnx')
-VOCAB_PATH = os.getenv('VOCAB_PATH', '/app/model/vocab.txt')
+TOKENIZER_PATH = os.getenv('TOKENIZER_PATH', '/app/model/tokenizer.json')
 MAX_LENGTH = int(os.getenv('MAX_LENGTH', '128'))
 TEMPERATURE = float(os.getenv('TEMPERATURE', '1.0'))
 THRESHOLD = float(os.getenv('THRESHOLD', '0.6'))
 
-# Simple vocabulary (fallback if no vocab file)
-SIMPLE_VOCAB = {
-    '<PAD>': 0, '<UNK>': 1, '<CLS>': 2, '<SEP>': 3,
-    'the': 4, 'a': 5, 'and': 6, 'is': 7, 'in': 8, 'to': 9, 'of': 10,
-    'i': 11, 'you': 12, 'he': 13, 'she': 14, 'it': 15, 'we': 16, 'they': 17,
-    'am': 18, 'are': 19, 'was': 20, 'were': 21, 'be': 22, 'been': 23, 'being': 24,
-    'have': 25, 'has': 26, 'had': 27, 'do': 28, 'does': 29, 'did': 30,
-    'will': 31, 'would': 32, 'could': 33, 'should': 34, 'may': 35, 'might': 36,
-    'can': 37, 'must': 38, 'shall': 39, 'this': 40, 'that': 41, 'these': 42, 'those': 43,
-    'my': 44, 'your': 45, 'his': 46, 'her': 47, 'its': 48, 'our': 49, 'their': 50,
-    'me': 51, 'him': 52, 'us': 53, 'them': 54, 'myself': 55, 'yourself': 56, 'himself': 57,
-    'herself': 58, 'itself': 59, 'ourselves': 60, 'yourselves': 61, 'themselves': 62,
-    'what': 63, 'which': 64, 'who': 65, 'whom': 66, 'whose': 67, 'where': 68, 'when': 69,
-    'why': 70, 'how': 71, 'all': 72, 'any': 73, 'both': 74, 'each': 75, 'few': 76,
-    'more': 77, 'most': 78, 'other': 79, 'some': 80, 'such': 81, 'no': 82, 'nor': 83,
-    'not': 84, 'only': 85, 'own': 86, 'same': 87, 'so': 88, 'than': 89, 'too': 90,
-    'very': 91, 'just': 92, 'now': 93, 'then': 94, 'here': 95, 'there': 96, 'when': 97,
-    'where': 98, 'why': 99, 'how': 100
-}
-
-
-def load_vocab() -> Dict[str, int]:
-    """Load vocabulary from file or use simple fallback."""
-    try:
-        if os.path.exists(VOCAB_PATH):
-            vocab = {}
-            with open(VOCAB_PATH, 'r', encoding='utf-8') as f:
-                for i, line in enumerate(f):
-                    word = line.strip()
-                    if word:
-                        vocab[word] = i
-            logger.info(f"✅ Vocabulary loaded from file: {len(vocab)} words")
+
+def load_tokenizer() -> BertTokenizer:
+    """Load BERT tokenizer."""
+    try:
+        if os.path.exists(TOKENIZER_PATH):
+            tokenizer = BertTokenizer.from_file(TOKENIZER_PATH)
         else:
-            vocab = SIMPLE_VOCAB.copy()
-            logger.info(f"✅ Using simple vocabulary: {len(vocab)} words")
-        return vocab
-    except Exception as e:
-        logger.error(f"❌ Failed to load vocabulary: {e}")
-        logger.info("✅ Using fallback simple vocabulary")
-        return SIMPLE_VOCAB.copy()
-
-
-def simple_tokenize(text: str) -> List[int]:
-    """Simple tokenization using word splitting and vocabulary lookup."""
-    # Clean and normalize text
-    text = text.lower().strip()
-    text = re.sub(r'[^\w\s]', ' ', text)
-    
-    # Split into words
-    words = text.split()
-    
-    # Convert to token IDs
-    tokens = [vocab.get('<CLS>', 2)]  # Start token
-    
-    for word in words[:MAX_LENGTH-2]:  # Leave room for CLS and SEP
-        token_id = vocab.get(word, vocab.get('<UNK>', 1))
-        tokens.append(token_id)
-    
-    tokens.append(vocab.get('<SEP>', 3))  # End token
-    
-    return tokens
-
-
-def preprocess_text(text: str) -> Tuple[np.ndarray, np.ndarray, np.ndarray]:
-    """Preprocess text using simple tokenization."""
-    # Tokenize
-    tokens = simple_tokenize(text)
-    
-    # Pad or truncate to MAX_LENGTH
-    if len(tokens) < MAX_LENGTH:
-        tokens.extend([vocab.get('<PAD>', 0)] * (MAX_LENGTH - len(tokens)))
-    else:
-        tokens = tokens[:MAX_LENGTH]
-    
-    # Convert to numpy arrays
-    input_ids = np.array(tokens, dtype=np.int64).reshape(1, -1)
-    attention_mask = np.ones_like(input_ids, dtype=np.int64)
-    token_type_ids = np.zeros_like(input_ids, dtype=np.int64)
-    
-    return input_ids, attention_mask, token_type_ids
+            # Fallback to online tokenizer
+            tokenizer = BertTokenizer.from_pretrained('bert-base-uncased')
+        logger.info("✅ Tokenizer loaded successfully")
+        return tokenizer
+    except Exception as e:
+        logger.error(f"❌ Failed to load tokenizer: {e}")
+        raise
 
 
 def load_onnx_model() -> ort.InferenceSession:
@@ -159,8 +93,6 @@
         raise
 
 
-<<<<<<< HEAD
-=======
 def initialize_model():
     """Initialize model and tokenizer."""
     global model_session, tokenizer
@@ -192,7 +124,6 @@
     return input_ids, attention_mask, token_type_ids
 
 
->>>>>>> 2b7b5dd7
 def postprocess_predictions(logits: np.ndarray) -> List[Dict[str, float]]:
     """Postprocess ONNX model outputs."""
     # Apply temperature scaling
@@ -243,44 +174,12 @@
             'emotions': emotions,
             'inference_time': inference_time,
             'text_length': len(text),
-            'model_type': 'onnx_simple'
+            'model_type': 'onnx'
         }
 
     except Exception as e:
         logger.error(f"❌ Prediction failed: {e}")
         raise
-
-
-def initialize_model():
-    """Initialize model and vocabulary."""
-    global model_session, vocab, model_loading
-    
-    with model_lock:
-        if vocab is None and not model_loading:
-            model_loading = True
-            try:
-                logger.info("🚀 Initializing vocabulary...")
-                vocab = load_vocab()
-                logger.info("✅ Vocabulary initialization complete")
-                
-                # Try to load model if it exists
-                try:
-                    model_session = load_onnx_model()
-                    logger.info("✅ Model initialization complete")
-                except Exception as e:
-                    logger.warning(f"⚠️ Model not available: {e}")
-                    model_session = None
-                    
-            except Exception as e:
-                logger.error(f"❌ Initialization failed: {e}")
-                model_session = None
-                vocab = None
-            finally:
-                model_loading = False
-
-
-# Initialize on startup
-initialize_model()
 
 
 @app.route('/health', methods=['GET'])
@@ -311,7 +210,7 @@
     except Exception as e:
         logger.error(f"❌ Health check failed: {e}")
         REQUEST_COUNT.labels(endpoint='/health', status='error').inc()
-        return jsonify({'error': str(e)}), 500
+        return jsonify({'status': 'unhealthy', 'error': str(e)}), 500
 
 
 @app.route('/predict', methods=['POST'])
@@ -320,23 +219,6 @@
     start_time = time.time()
 
     try:
-<<<<<<< HEAD
-        # Get request data
-        data = request.get_json()
-        if not data or 'text' not in data:
-            return jsonify({'error': 'Missing text field'}), 400
-        
-        text = data['text'].strip()
-        if not text:
-            return jsonify({'error': 'Text cannot be empty'}), 400
-        
-        # Predict emotions
-        result = predict_emotions(text)
-        
-        # Record metrics
-        duration = time.time() - start_time
-        REQUEST_DURATION.labels(endpoint='/predict').observe(duration)
-=======
         # Validate request
         if not request.is_json:
             REQUEST_COUNT.labels(endpoint='/predict', status='error').inc()
@@ -360,17 +242,17 @@
         # Make prediction
         result = predict_emotions(text)
 
->>>>>>> 2b7b5dd7
         REQUEST_COUNT.labels(endpoint='/predict', status='success').inc()
-        
         return jsonify(result), 200
 
     except Exception as e:
-        logger.error(f"❌ Prediction failed: {e}")
+        logger.error(f"❌ Prediction endpoint error: {e}")
+        REQUEST_COUNT.labels(endpoint='/predict', status='error').inc()
+        return jsonify({'error': 'Internal server error'}), 500
+    finally:
+        # Always record request duration regardless of success/failure
         duration = time.time() - start_time
         REQUEST_DURATION.labels(endpoint='/predict').observe(duration)
-        REQUEST_COUNT.labels(endpoint='/predict', status='error').inc()
-        return jsonify({'error': str(e)}), 500
 
 
 @app.route('/metrics', methods=['GET'])
@@ -383,54 +265,20 @@
 def root():
     """Root endpoint with API information."""
     return jsonify({
-        'service': 'SAMO Emotion Detection API',
+        'service': 'SAMO Emotion Detection API (ONNX)',
         'version': '2.0.0',
-        'model_type': 'ONNX Simple Tokenizer',
+        'status': 'operational',
         'endpoints': {
-            '/health': 'Health check',
-            '/predict': 'Emotion prediction (POST)',
-            '/metrics': 'Prometheus metrics'
-        }
+            'health': '/health',
+            'predict': '/predict',
+            'metrics': '/metrics'
+        },
+        'model_type': 'onnx',
+        'emotions_supported': len(EMOTION_LABELS)
     }), 200
 
 
 if __name__ == '__main__':
-<<<<<<< HEAD
-    # Production WSGI server
-    try:
-        import gunicorn.app.base
-        
-        class StandaloneApplication(gunicorn.app.base.BaseApplication):
-            def __init__(self, app, options=None):
-                self.options = options or {}
-                self.application = app
-                super().__init__()
-            
-            def load_config(self):
-                for key, value in self.options.items():
-                    self.cfg.set(key, value)
-            
-            def load(self):
-                return self.application
-        
-        # Production configuration
-        options = {
-            'bind': '0.0.0.0:8080',
-            'workers': 1,
-            'worker_class': 'sync',
-            'timeout': 120,
-            'keepalive': 2,
-            'max_requests': 1000,
-            'max_requests_jitter': 50,
-            'preload_app': True
-        }
-        
-        StandaloneApplication(app, options).run()
-        
-    except ImportError:
-        # Development server
-        app.run(host='0.0.0.0', port=8080, debug=False) 
-=======
     # Initialize model on startup
     initialize_model()
 
@@ -478,5 +326,4 @@
     else:
         # Development mode - use Flask development server
         port = int(os.getenv('PORT', 8080))
-        app.run(host='0.0.0.0', port=port, debug=False) 
->>>>>>> 2b7b5dd7
+        app.run(host='0.0.0.0', port=port, debug=False) 