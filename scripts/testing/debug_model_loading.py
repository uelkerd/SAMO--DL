#!/usr/bin/env python3
"""
Debug Model Loading Issues
Get detailed information about why the model is not loading properly.
"""

import requests
import json
<<<<<<< HEAD
import time
=======
import os
import secrets
>>>>>>> e323eeab
import argparse
from test_config import create_api_client, create_test_config


def debug_model_loading():
    """Debug the model loading issues"""
<<<<<<< HEAD
    config = create_test_config()
    client = create_api_client()
    
    print("🔍 Debugging Model Loading Issues")
    print("=" * 50)
    print(f"Testing URL: {config.base_url}")
    print(f"API Key: {config.api_key[:20]}...")
    
=======
    if base_url is None:
        base_url = os.environ.get("API_BASE_URL", "https://samo-emotion-api-optimized-secure-71517823771.us-central1.run.app")

    print("🔍 Debugging Model Loading Issues")
    print("=" * 50)

    # Generate API key
    api_key = generate_api_key()
    print(f"🔑 Generated API Key: {api_key}")

    # Set up headers with API key
    headers = {"X-API-Key": api_key}

>>>>>>> e323eeab
    # Test model status with API key
    print("\n1. Testing model status with API key...")
    try:
        data = client.get("/model_status")
        print(f"   ✅ Model Status: {json.dumps(data, indent=2)}")
    except requests.exceptions.RequestException as e:
        if "401" in str(e):
            print("   🔐 Unauthorized - API key mismatch")
        else:
<<<<<<< HEAD
            print(f"   ❌ Model status error: {e}")
    
=======
            print(f"   ❌ Model status failed: {response.status_code}")
            print(f"   Response: {response.text}")
    except requests.exceptions.RequestException as e:
        print(f"   ❌ Model status error: {e}")

>>>>>>> e323eeab
    # Test security status
    print("\n2. Testing security status...")
    try:
        data = client.get("/security_status")
        print(f"   ✅ Security Status: {json.dumps(data, indent=2)}")
    except requests.exceptions.RequestException as e:
        print(f"   ❌ Security status error: {e}")

    # Test prediction with detailed error analysis
    print("\n3. Testing prediction with error analysis...")
    try:
        payload = {"text": "I am happy"}
<<<<<<< HEAD
        data = client.post("/predict", payload)
        print(f"   ✅ Prediction successful: {json.dumps(data, indent=2)}")
    except requests.exceptions.RequestException as e:
        print(f"   ❌ Prediction error: {e}")
    except ValueError as e:
        print(f"   ❌ Invalid response format: {e}")
    
=======
        response = requests.post(f"{base_url}/predict", json=payload, headers=headers, timeout=30)
        print(f"   Status Code: {response.status_code}")
        print(f"   Headers: {dict(response.headers)}")

        if response.status_code == 200:
            data = response.json()
            print(f"   ✅ Prediction successful: {json.dumps(data, indent=2)}")
        else:
            print("   ❌ Prediction failed")
            print(f"   Response Text: {response.text}")

            # Try to parse error response
            try:
                error_data = response.json()
                print(f"   Error Data: {json.dumps(error_data, indent=2)}")
            except json.JSONDecodeError:
                print(f"   Raw Response: {response.text}")

    except requests.exceptions.RequestException as e:
        print(f"   ❌ Prediction error: {e}")

>>>>>>> e323eeab
    # Test batch prediction
    print("\n4. Testing batch prediction...")
    try:
        payload = {"texts": ["I am happy", "I am sad", "I am excited"]}
<<<<<<< HEAD
        data = client.post("/predict_batch", payload)
        print(f"   ✅ Batch prediction successful: {json.dumps(data, indent=2)}")
    except requests.exceptions.RequestException as e:
        print(f"   ❌ Batch prediction error: {e}")
    except ValueError as e:
        print(f"   ❌ Invalid response format: {e}")
    
=======
        response = requests.post(f"{base_url}/predict_batch", json=payload, headers=headers, timeout=30)
        print(f"   Status Code: {response.status_code}")

        if response.status_code == 200:
            data = response.json()
            print(f"   ✅ Batch prediction successful: {json.dumps(data, indent=2)}")
        else:
            print("   ❌ Batch prediction failed")
            print(f"   Response: {response.text}")

    except requests.exceptions.RequestException as e:
        print(f"   ❌ Batch prediction error: {e}")

>>>>>>> e323eeab
    # Test with different input formats
    print("\n5. Testing different input formats...")
    test_cases = [
        {"text": "I am happy"},
        {"text": "This is a test"},
        {"text": "I feel great"},
        {"text": ""},  # Empty text
        {"invalid": "field"},  # Invalid payload
    ]

    for i, test_case in enumerate(test_cases):
        print(f"   Test case {i+1}: {test_case}")
        try:
            data = client.post("/predict", test_case)
            print(f"     ✅ Success: {data.get('emotion', 'Unknown')}")
        except requests.exceptions.RequestException as e:
            print(f"     ❌ Request failed: {e}")
        except ValueError as e:
            print(f"     ❌ Invalid response: {e}")

<<<<<<< HEAD
=======
def main():
    """Main function with argument parsing"""
    parser = argparse.ArgumentParser(description="Debug model loading issues")
    parser.add_argument("--base-url", help="Base URL for the API")
    args = parser.parse_args()

    debug_model_loading(args.base_url)
>>>>>>> e323eeab

if __name__ == "__main__":
    debug_model_loading() <|MERGE_RESOLUTION|>--- conflicted
+++ resolved
@@ -6,19 +6,13 @@
 
 import requests
 import json
-<<<<<<< HEAD
 import time
-=======
-import os
-import secrets
->>>>>>> e323eeab
 import argparse
 from test_config import create_api_client, create_test_config
 
 
 def debug_model_loading():
     """Debug the model loading issues"""
-<<<<<<< HEAD
     config = create_test_config()
     client = create_api_client()
     
@@ -27,21 +21,6 @@
     print(f"Testing URL: {config.base_url}")
     print(f"API Key: {config.api_key[:20]}...")
     
-=======
-    if base_url is None:
-        base_url = os.environ.get("API_BASE_URL", "https://samo-emotion-api-optimized-secure-71517823771.us-central1.run.app")
-
-    print("🔍 Debugging Model Loading Issues")
-    print("=" * 50)
-
-    # Generate API key
-    api_key = generate_api_key()
-    print(f"🔑 Generated API Key: {api_key}")
-
-    # Set up headers with API key
-    headers = {"X-API-Key": api_key}
-
->>>>>>> e323eeab
     # Test model status with API key
     print("\n1. Testing model status with API key...")
     try:
@@ -51,16 +30,8 @@
         if "401" in str(e):
             print("   🔐 Unauthorized - API key mismatch")
         else:
-<<<<<<< HEAD
             print(f"   ❌ Model status error: {e}")
     
-=======
-            print(f"   ❌ Model status failed: {response.status_code}")
-            print(f"   Response: {response.text}")
-    except requests.exceptions.RequestException as e:
-        print(f"   ❌ Model status error: {e}")
-
->>>>>>> e323eeab
     # Test security status
     print("\n2. Testing security status...")
     try:
@@ -73,7 +44,6 @@
     print("\n3. Testing prediction with error analysis...")
     try:
         payload = {"text": "I am happy"}
-<<<<<<< HEAD
         data = client.post("/predict", payload)
         print(f"   ✅ Prediction successful: {json.dumps(data, indent=2)}")
     except requests.exceptions.RequestException as e:
@@ -81,34 +51,10 @@
     except ValueError as e:
         print(f"   ❌ Invalid response format: {e}")
     
-=======
-        response = requests.post(f"{base_url}/predict", json=payload, headers=headers, timeout=30)
-        print(f"   Status Code: {response.status_code}")
-        print(f"   Headers: {dict(response.headers)}")
-
-        if response.status_code == 200:
-            data = response.json()
-            print(f"   ✅ Prediction successful: {json.dumps(data, indent=2)}")
-        else:
-            print("   ❌ Prediction failed")
-            print(f"   Response Text: {response.text}")
-
-            # Try to parse error response
-            try:
-                error_data = response.json()
-                print(f"   Error Data: {json.dumps(error_data, indent=2)}")
-            except json.JSONDecodeError:
-                print(f"   Raw Response: {response.text}")
-
-    except requests.exceptions.RequestException as e:
-        print(f"   ❌ Prediction error: {e}")
-
->>>>>>> e323eeab
     # Test batch prediction
     print("\n4. Testing batch prediction...")
     try:
         payload = {"texts": ["I am happy", "I am sad", "I am excited"]}
-<<<<<<< HEAD
         data = client.post("/predict_batch", payload)
         print(f"   ✅ Batch prediction successful: {json.dumps(data, indent=2)}")
     except requests.exceptions.RequestException as e:
@@ -116,21 +62,6 @@
     except ValueError as e:
         print(f"   ❌ Invalid response format: {e}")
     
-=======
-        response = requests.post(f"{base_url}/predict_batch", json=payload, headers=headers, timeout=30)
-        print(f"   Status Code: {response.status_code}")
-
-        if response.status_code == 200:
-            data = response.json()
-            print(f"   ✅ Batch prediction successful: {json.dumps(data, indent=2)}")
-        else:
-            print("   ❌ Batch prediction failed")
-            print(f"   Response: {response.text}")
-
-    except requests.exceptions.RequestException as e:
-        print(f"   ❌ Batch prediction error: {e}")
-
->>>>>>> e323eeab
     # Test with different input formats
     print("\n5. Testing different input formats...")
     test_cases = [
@@ -151,16 +82,6 @@
         except ValueError as e:
             print(f"     ❌ Invalid response: {e}")
 
-<<<<<<< HEAD
-=======
-def main():
-    """Main function with argument parsing"""
-    parser = argparse.ArgumentParser(description="Debug model loading issues")
-    parser.add_argument("--base-url", help="Base URL for the API")
-    args = parser.parse_args()
-
-    debug_model_loading(args.base_url)
->>>>>>> e323eeab
 
 if __name__ == "__main__":
-    debug_model_loading() +    debug_model_loading()