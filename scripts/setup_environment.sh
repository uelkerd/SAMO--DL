#!/bin/bash

# SAMO Deep Learning Environment Setup Script
# This script sets up the complete development environment for the SAMO project

set -e  # Exit on any error

<<<<<<< HEAD
# Resolve repository root path once for consistent path resolution
resolve_repo_path() {
    local script_dir="$( cd "$( dirname "${BASH_SOURCE[0]}" )" &> /dev/null && pwd )"
    echo "$(cd "$script_dir/.." && pwd)"
}

# Cache the repo path for use throughout the script
REPO_ROOT="$(resolve_repo_path)"
=======
# Resolve script directory and project root
SCRIPT_DIR="$( cd "$( dirname "${BASH_SOURCE[0]}" )" &> /dev/null && pwd )"
PROJECT_ROOT="$(cd "$SCRIPT_DIR/.." && pwd)"
>>>>>>> 854ffa71

echo "🚀 Setting up SAMO Deep Learning Environment..."

# Colors for output
RED='\033[0;31m'
GREEN='\033[0;32m'
YELLOW='\033[1;33m'
BLUE='\033[0;34m'
NC='\033[0m' # No Color

# Function to print colored output
print_status() {
    echo -e "${BLUE}[INFO]${NC} $1"
}

print_success() {
    echo -e "${GREEN}[SUCCESS]${NC} $1"
}

print_warning() {
    echo -e "${YELLOW}[WARNING]${NC} $1"
}

print_error() {
    echo -e "${RED}[ERROR]${NC} $1"
}

# Check if conda is available
check_conda() {
    print_status "Checking conda installation..."
    
    # First try to find conda in PATH
    if command -v conda >/dev/null 2>&1; then
        CONDA_PATH="$(command -v conda)"
    else
        # Try different conda locations
        CONDA_PATHS=(
            "/opt/homebrew/anaconda3/bin/conda"
            "/usr/local/anaconda3/bin/conda"
            "/opt/anaconda3/bin/conda"
            "$HOME/anaconda3/bin/conda"
            "$HOME/miniconda3/bin/conda"
            "$HOME/miniforge3/bin/conda"
        )
        
        CONDA_PATH=""
        for path in "${CONDA_PATHS[@]}"; do
            if [ -f "$path" ]; then
                CONDA_PATH="$path"
                break
            fi
        done
    fi
    
    if [ -z "$CONDA_PATH" ]; then
        print_error "Conda not found. Please install Anaconda or Miniconda first."
        print_status "Download from: https://docs.conda.io/en/latest/miniconda.html"
        exit 1
    fi
    
    print_success "Found conda at: ${CONDA_PATH}"
    export PATH="$(dirname "$CONDA_PATH"):$PATH"
}

# Initialize conda
init_conda() {
    print_status "Initializing conda..."
    
    # Source conda initialization
    CONDA_BASE=$(dirname "$(dirname "$CONDA_PATH")")
    source "$CONDA_BASE/etc/profile.d/conda.sh"
    
    if [ $? -eq 0 ]; then
        print_success "Conda initialized successfully"
    else
        print_error "Failed to initialize conda"
        exit 1
    fi
}

# Create or update environment
setup_environment() {
    print_status "Setting up conda environment 'samo-dl'..."
    
    # Check if environment exists
    local env_file="$REPO_ROOT/environment.yml"
    if [ ! -f "$env_file" ]; then
        print_error "Environment file not found at: $env_file"
        exit 1
    fi
    
    if conda env list | grep -q "samo-dl"; then
        print_warning "Environment 'samo-dl' already exists. Updating..."
<<<<<<< HEAD
        conda env update -f "$env_file"
    else
        print_status "Creating new environment 'samo-dl'..."
        conda env create -f "$env_file"
=======
        conda env update -f "$PROJECT_ROOT/environment.yml"
    else
        print_status "Creating new environment 'samo-dl'..."
        conda env create -f "$PROJECT_ROOT/environment.yml"
>>>>>>> 854ffa71
    fi
    
    if [ $? -eq 0 ]; then
        print_success "Environment setup completed"
        echo "📄 Environment file used: environment.yml"
        echo "🏷️  Environment name: samo-dl-stable"
        echo "ℹ️  For development use: environment.dev.yml → samo-dl-dev"
        echo "ℹ️  For ML training use: environment.ml.yml → samo-dl-ml"
    else
        print_error "Failed to setup environment"
        exit 1
    fi
}

# Activate environment and install additional dependencies
activate_and_setup() {
    print_status "Activating environment and installing additional dependencies..."
    
    conda activate samo-dl
    
    # Install additional pip packages
    pip install --upgrade pip
<<<<<<< HEAD
    
    # Resolve paths for constraints and requirements files
    local constraints_file="$REPO_ROOT/dependencies/constraints.txt"
    local repo_requirements="$REPO_ROOT/requirements.txt"
    local local_requirements="requirements.txt"
    
    # Check constraints file exists
    if [ ! -f "$constraints_file" ]; then
        print_warning "Constraints file not found at: $constraints_file"
        print_warning "Installing without constraints (not recommended)"
        constraints_file=""
    else
        print_status "Using constraints from: $constraints_file"
    fi
    
    # Determine which requirements file to use with fallback logic
    local requirements_file=""
    local requirements_source=""
    
    if [ -f "$local_requirements" ]; then
        requirements_file="$local_requirements"
        requirements_source="local requirements.txt"
    elif [ -f "$repo_requirements" ]; then
        requirements_file="$repo_requirements"
        requirements_source="canonical requirements.txt from repo root"
    else
        print_warning "No requirements.txt found (checked local and repo root)"
        print_warning "Skipping additional package installation"
        return
    fi
    
    print_status "Installing packages from: $requirements_source"
    
    # Build pip install command with constraints if available
    local pip_cmd="pip install"
    if [ -n "$constraints_file" ]; then
        pip_cmd="$pip_cmd -c \"$constraints_file\""
    fi
    pip_cmd="$pip_cmd -r \"$requirements_file\""
    
    # Execute the installation
    eval "$pip_cmd" || print_warning "Failed to install some packages from $requirements_source"
=======
    pip install -c "$PROJECT_ROOT/dependencies/constraints.txt" -r "$PROJECT_ROOT/requirements.txt" 2>/dev/null || print_warning "No requirements.txt found"
>>>>>>> 854ffa71
    
    # Install pre-commit hooks
    print_status "Setting up pre-commit hooks..."
    pre-commit install
    
    print_success "Environment activation completed"
}

# Test the environment
test_environment() {
    print_status "Testing environment setup..."
    
    # Test Python version
    python_version=$(python --version 2>&1)
    print_status "Python version: ${python_version}"
    
    # Test key imports
    python -c "import torch; print(f'PyTorch version: {torch.__version__}')"
    python -c "import transformers; print(f'Transformers version: {transformers.__version__}')"
    python -c "import numpy; print(f'NumPy version: {numpy.__version__}')"
    
    print_success "Environment test completed successfully"
}

# Setup database connection
setup_database() {
    print_status "Setting up database connection..."
    
    # Check if .env file exists
<<<<<<< HEAD
    local env_file="$REPO_ROOT/.env"
    local env_template="$REPO_ROOT/.env.template"
    
    if [ ! -f "$env_file" ]; then
        print_warning "No .env file found at: $env_file"
        print_warning "Creating from template..."
        if [ -f "$env_template" ]; then
            cp "$env_template" "$env_file"
=======
    if [ ! -f "$PROJECT_ROOT/.env" ]; then
        print_warning "No .env file found. Creating from template..."
        if [ -f "$PROJECT_ROOT/.env.template" ]; then
            cp "$PROJECT_ROOT/.env.template" "$PROJECT_ROOT/.env"
>>>>>>> 854ffa71
            print_warning "Please edit .env file with your database credentials"
        else
            print_warning "No .env.template found at: $env_template"
            print_warning "Please create .env file manually"
        fi
    fi
    
    # Test database connection if .env exists
<<<<<<< HEAD
    if [ -f "$env_file" ]; then
        python "$REPO_ROOT/scripts/database/check_pgvector.py" 2>/dev/null || print_warning "Database connection test failed"
=======
    if [ -f "$PROJECT_ROOT/.env" ]; then
        python "$PROJECT_ROOT/scripts/database/check_pgvector.py" 2>/dev/null || print_warning "Database connection test failed"
>>>>>>> 854ffa71
    fi
}

# Main execution
main() {
    echo "=========================================="
    echo "SAMO Deep Learning Environment Setup"
    echo "=========================================="
    
    check_conda
    init_conda
    setup_environment
    activate_and_setup
    test_environment
    setup_database
    
    echo ""
    echo "=========================================="
    print_success "Environment setup completed!"
    echo "=========================================="
    echo ""
    echo "Next steps:"
    echo "1. Activate environment: conda activate samo-dl"
    echo "2. Edit .env file with your database credentials"
    echo "3. Run training: python -m src.models.emotion_detection.training_pipeline"
    echo "4. Test APIs: python src/unified_ai_api.py"
    echo ""
    echo "For more information, see ENVIRONMENT_SETUP.md"
}

# Run main function
main "$@" <|MERGE_RESOLUTION|>--- conflicted
+++ resolved
@@ -5,7 +5,6 @@
 
 set -e  # Exit on any error
 
-<<<<<<< HEAD
 # Resolve repository root path once for consistent path resolution
 resolve_repo_path() {
     local script_dir="$( cd "$( dirname "${BASH_SOURCE[0]}" )" &> /dev/null && pwd )"
@@ -14,11 +13,6 @@
 
 # Cache the repo path for use throughout the script
 REPO_ROOT="$(resolve_repo_path)"
-=======
-# Resolve script directory and project root
-SCRIPT_DIR="$( cd "$( dirname "${BASH_SOURCE[0]}" )" &> /dev/null && pwd )"
-PROJECT_ROOT="$(cd "$SCRIPT_DIR/.." && pwd)"
->>>>>>> 854ffa71
 
 echo "🚀 Setting up SAMO Deep Learning Environment..."
 
@@ -112,17 +106,10 @@
     
     if conda env list | grep -q "samo-dl"; then
         print_warning "Environment 'samo-dl' already exists. Updating..."
-<<<<<<< HEAD
         conda env update -f "$env_file"
     else
         print_status "Creating new environment 'samo-dl'..."
         conda env create -f "$env_file"
-=======
-        conda env update -f "$PROJECT_ROOT/environment.yml"
-    else
-        print_status "Creating new environment 'samo-dl'..."
-        conda env create -f "$PROJECT_ROOT/environment.yml"
->>>>>>> 854ffa71
     fi
     
     if [ $? -eq 0 ]; then
@@ -145,7 +132,6 @@
     
     # Install additional pip packages
     pip install --upgrade pip
-<<<<<<< HEAD
     
     # Resolve paths for constraints and requirements files
     local constraints_file="$REPO_ROOT/dependencies/constraints.txt"
@@ -188,9 +174,6 @@
     
     # Execute the installation
     eval "$pip_cmd" || print_warning "Failed to install some packages from $requirements_source"
-=======
-    pip install -c "$PROJECT_ROOT/dependencies/constraints.txt" -r "$PROJECT_ROOT/requirements.txt" 2>/dev/null || print_warning "No requirements.txt found"
->>>>>>> 854ffa71
     
     # Install pre-commit hooks
     print_status "Setting up pre-commit hooks..."
@@ -220,7 +203,6 @@
     print_status "Setting up database connection..."
     
     # Check if .env file exists
-<<<<<<< HEAD
     local env_file="$REPO_ROOT/.env"
     local env_template="$REPO_ROOT/.env.template"
     
@@ -229,12 +211,6 @@
         print_warning "Creating from template..."
         if [ -f "$env_template" ]; then
             cp "$env_template" "$env_file"
-=======
-    if [ ! -f "$PROJECT_ROOT/.env" ]; then
-        print_warning "No .env file found. Creating from template..."
-        if [ -f "$PROJECT_ROOT/.env.template" ]; then
-            cp "$PROJECT_ROOT/.env.template" "$PROJECT_ROOT/.env"
->>>>>>> 854ffa71
             print_warning "Please edit .env file with your database credentials"
         else
             print_warning "No .env.template found at: $env_template"
@@ -243,13 +219,8 @@
     fi
     
     # Test database connection if .env exists
-<<<<<<< HEAD
     if [ -f "$env_file" ]; then
         python "$REPO_ROOT/scripts/database/check_pgvector.py" 2>/dev/null || print_warning "Database connection test failed"
-=======
-    if [ -f "$PROJECT_ROOT/.env" ]; then
-        python "$PROJECT_ROOT/scripts/database/check_pgvector.py" 2>/dev/null || print_warning "Database connection test failed"
->>>>>>> 854ffa71
     fi
 }
 
