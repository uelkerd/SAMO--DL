{
  "name": "samo-dl-website",
  "version": "1.0.0",
  "description": "SAMO-DL emotion detection platform frontend",
  "scripts": {
    "test": "vitest",
    "test:ui": "vitest --ui",
    "test:run": "vitest run",
    "test:coverage": "vitest run --coverage",
<<<<<<< HEAD
    "lint": "npm run lint:all",
    "lint:css": "stylelint css/**/*.css",
    "lint:html": "htmlhint \"**/*.html\"",
    "lint:md": "markdownlint \"**/*.md\" --ignore node_modules",
    "lint:all": "eslint js/**/*.js && stylelint css/**/*.css && htmlhint \"**/*.html\" && markdownlint \"**/*.md\" --ignore node_modules",
    "format": "prettier --write \"**/*.{html,css,js,json,md}\" \"!node_modules/**/*\" \"!dist/**/*\" \"!build/**/*\" \"!.next/**/*\"",
    "format:check": "prettier --check \"**/*.{html,css,js,json,md}\" \"!node_modules/**/*\" \"!dist/**/*\" \"!build/**/*\" \"!.next/**/*\"",
=======
    "lint": "eslint js/**/*.js",
    "format": "prettier --write \"**/*.{html,css,js,json,md}\"",
    "format:check": "prettier --check \"**/*.{html,css,js,json,md}\"",
>>>>>>> f5bb2f1f
    "build": "echo 'Static site - no build needed'"
  },
  "devDependencies": {
    "@vitest/coverage-v8": "^1.3.1",
    "@vitest/ui": "^1.3.1",
    "eslint": "^8.57.0",
    "eslint-config-prettier": "^9.1.0",
    "eslint-plugin-prettier": "^5.1.3",
    "htmlhint": "^1.7.1",
    "jsdom": "^24.0.0",
    "markdownlint-cli": "^0.45.0",
    "prettier": "^3.2.5",
    "stylelint": "^16.24.0",
    "stylelint-config-standard": "^39.0.0",
    "vitest": "^1.3.1"
  },
  "type": "module",
  "engines": {
    "node": ">=18.0.0"
  }
}<|MERGE_RESOLUTION|>--- conflicted
+++ resolved
@@ -7,7 +7,6 @@
     "test:ui": "vitest --ui",
     "test:run": "vitest run",
     "test:coverage": "vitest run --coverage",
-<<<<<<< HEAD
     "lint": "npm run lint:all",
     "lint:css": "stylelint css/**/*.css",
     "lint:html": "htmlhint \"**/*.html\"",
@@ -15,11 +14,6 @@
     "lint:all": "eslint js/**/*.js && stylelint css/**/*.css && htmlhint \"**/*.html\" && markdownlint \"**/*.md\" --ignore node_modules",
     "format": "prettier --write \"**/*.{html,css,js,json,md}\" \"!node_modules/**/*\" \"!dist/**/*\" \"!build/**/*\" \"!.next/**/*\"",
     "format:check": "prettier --check \"**/*.{html,css,js,json,md}\" \"!node_modules/**/*\" \"!dist/**/*\" \"!build/**/*\" \"!.next/**/*\"",
-=======
-    "lint": "eslint js/**/*.js",
-    "format": "prettier --write \"**/*.{html,css,js,json,md}\"",
-    "format:check": "prettier --check \"**/*.{html,css,js,json,md}\"",
->>>>>>> f5bb2f1f
     "build": "echo 'Static site - no build needed'"
   },
   "devDependencies": {
