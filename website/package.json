{
  "name": "samo-dl-website",
  "version": "1.0.0",
  "description": "SAMO-DL emotion detection platform frontend",
  "scripts": {
    "test": "vitest",
    "test:ui": "vitest --ui",
    "test:run": "vitest run",
    "test:coverage": "vitest run --coverage",
<<<<<<< HEAD
    "lint": "eslint js/**/*.js",
    "build": "node scripts/build.js",
    "build:dev": "node scripts/build.js --dev",
    "build:prod": "node scripts/build.js --prod"
=======
    "lint": "npm run lint:all",
    "lint:js": "eslint js/**/*.js",
    "lint:css": "stylelint css/**/*.css",
    "lint:html": "htmlhint \"**/*.html\"",
    "lint:md": "markdownlint \"**/*.md\" --ignore node_modules",
    "lint:all": "npm run lint:js && npm run lint:css && npm run lint:html && npm run lint:md",
    "format": "prettier --write \"**/*.{html,css,js,json,md}\"",
    "format:check": "prettier --check \"**/*.{html,css,js,json,md}\"",
    "build": "echo 'Static site - no build needed'"
>>>>>>> 252f8f90
  },
  "devDependencies": {
    "@vitest/coverage-v8": "^1.3.1",
    "@vitest/ui": "^1.3.1",
    "eslint": "^8.57.0",
    "eslint-config-prettier": "^9.1.0",
    "eslint-plugin-prettier": "^5.1.3",
    "htmlhint": "^1.7.1",
    "jsdom": "^24.0.0",
    "markdownlint-cli": "^0.45.0",
    "prettier": "^3.2.5",
    "stylelint": "^16.24.0",
    "stylelint-config-standard": "^39.0.0",
    "vitest": "^1.3.1"
  },
  "type": "module",
  "engines": {
    "node": ">=18.0.0"
  }
}<|MERGE_RESOLUTION|>--- conflicted
+++ resolved
@@ -2,17 +2,12 @@
   "name": "samo-dl-website",
   "version": "1.0.0",
   "description": "SAMO-DL emotion detection platform frontend",
+  "main": "index.html",
   "scripts": {
     "test": "vitest",
     "test:ui": "vitest --ui",
     "test:run": "vitest run",
     "test:coverage": "vitest run --coverage",
-<<<<<<< HEAD
-    "lint": "eslint js/**/*.js",
-    "build": "node scripts/build.js",
-    "build:dev": "node scripts/build.js --dev",
-    "build:prod": "node scripts/build.js --prod"
-=======
     "lint": "npm run lint:all",
     "lint:js": "eslint js/**/*.js",
     "lint:css": "stylelint css/**/*.css",
@@ -21,8 +16,9 @@
     "lint:all": "npm run lint:js && npm run lint:css && npm run lint:html && npm run lint:md",
     "format": "prettier --write \"**/*.{html,css,js,json,md}\"",
     "format:check": "prettier --check \"**/*.{html,css,js,json,md}\"",
-    "build": "echo 'Static site - no build needed'"
->>>>>>> 252f8f90
+    "build": "node scripts/build.js",
+    "build:dev": "node scripts/build.js --dev",
+    "build:prod": "node scripts/build.js --prod"
   },
   "devDependencies": {
     "@vitest/coverage-v8": "^1.3.1",
